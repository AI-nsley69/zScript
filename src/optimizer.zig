--- conflicted
+++ resolved
@@ -34,11 +34,7 @@
     errdefer arena.deinit();
     defer program.arena.deinit();
 
-<<<<<<< HEAD
     return .{ .arena = arena, .statements = stmts, .variables = try program.variables.clone(self.gpa), .objects = try program.objects.clone(self.gpa) };
-=======
-    return .{ .arena = arena, .statements = stmts, .variables = try program.variables.clone(self.gpa) };
->>>>>>> 1864e1b6
 }
 
 fn optimizeStatement(self: *Optimizer, stmt: Statement, comptime optimizeExpression: fn (*Optimizer, Expression) Errors!Expression) !Statement {
@@ -53,11 +49,7 @@
             const expr = try optimizeExpression(self, conditional.expression);
             const body = try self.optimizeStatement(conditional.body, optimizeExpression);
             const otherwise = if (conditional.otherwise != null) try self.optimizeStatement(conditional.otherwise.?, optimizeExpression) else null;
-<<<<<<< HEAD
             return try Ast.Conditional.create(self.gpa, expr, body, otherwise);
-=======
-            return try Ast.createConditional(self.gpa, expr, body, otherwise);
->>>>>>> 1864e1b6
         },
         .block => {
             const block = node.block;
@@ -66,11 +58,7 @@
                 try new_stmts.append(self.gpa, try self.optimizeStatement(block_stmt, optimizeExpression));
             }
 
-<<<<<<< HEAD
             return try Ast.Block.create(try new_stmts.toOwnedSlice(self.gpa));
-=======
-            return try Ast.createBlockStatement(try new_stmts.toOwnedSlice(self.gpa));
->>>>>>> 1864e1b6
         },
         .loop => {
             const loop = node.loop.*;
@@ -84,21 +72,13 @@
                 post = try optimizeExpression(self, loop.post.?);
             }
             const body = try self.optimizeStatement(loop.body, optimizeExpression);
-<<<<<<< HEAD
             return try Ast.Loop.create(self.gpa, init, cond, post, body);
-=======
-            return try Ast.createLoop(self.gpa, init, cond, post, body);
->>>>>>> 1864e1b6
         },
         .function => {
             const func = node.function.*;
             const body = try self.optimizeStatement(func.body, optimizeExpression);
 
-<<<<<<< HEAD
             return try Ast.Function.create(self.gpa, try self.gpa.dupe(u8, func.name), body, try self.gpa.dupe(*Ast.Variable, func.params));
-=======
-            return try Ast.createFunction(self.gpa, try self.gpa.dupe(u8, func.name), body, try self.gpa.dupe(*Ast.Variable, func.params));
->>>>>>> 1864e1b6
         },
         .@"return" => {
             const ret = node.@"return";
@@ -136,32 +116,23 @@
             const infix = expr.node.infix.*;
             const lhs = try self.constantFold(infix.lhs);
             const rhs = try self.constantFold(infix.rhs);
-<<<<<<< HEAD
+            
             return try Ast.Infix.create(self.gpa, infix.op, lhs, rhs, expr.src);
-=======
-            return try Ast.createInfix(self.gpa, infix.op, lhs, rhs, expr.src);
->>>>>>> 1864e1b6
         },
 
         .unary => {
             const unary = expr.node.unary.*;
             const rhs = try self.constantFold(unary.rhs);
-<<<<<<< HEAD
+
             return try Ast.Unary.create(self.gpa, unary.op, rhs, expr.src);
-=======
-            return try Ast.createUnary(self.gpa, unary.op, rhs, expr.src);
->>>>>>> 1864e1b6
         },
         .literal => return expr,
         .variable => {
             const variable = expr.node.variable.*;
             if (variable.initializer == null) return expr;
             const init = try self.constantFold(variable.initializer.?);
-<<<<<<< HEAD
+
             return try Ast.Variable.create(self.gpa, init, variable.name, expr.src);
-=======
-            return try Ast.createVariable(self.gpa, init, variable.name, expr.src);
->>>>>>> 1864e1b6
         },
         .call => {
             const call = expr.node.call.*;
@@ -171,13 +142,8 @@
             }
             // Duplicate the callee node
             const old_callee = call.callee.node.variable.*;
-<<<<<<< HEAD
             const callee = try Ast.Variable.create(self.gpa, old_callee.initializer, old_callee.name, call.callee.src);
             return Ast.Call.create(self.gpa, callee, try params.toOwnedSlice(self.gpa), expr.src);
-=======
-            const callee = try Ast.createVariable(self.gpa, old_callee.initializer, old_callee.name, call.callee.src);
-            return Ast.createCallExpression(self.gpa, callee, try params.toOwnedSlice(self.gpa), expr.src);
->>>>>>> 1864e1b6
         },
         .native_call => {
             const call = expr.node.native_call.*;
@@ -186,11 +152,7 @@
                 try params.append(self.gpa, try self.constantFold(arg));
             }
             // Duplicate the callee node
-<<<<<<< HEAD
             return Ast.NativeCall.create(self.gpa, try params.toOwnedSlice(self.gpa), call.idx, expr.src);
-=======
-            return Ast.createNativeCallExpression(self.gpa, try params.toOwnedSlice(self.gpa), call.idx, expr.src);
->>>>>>> 1864e1b6
         },
         else => unreachable,
     }
