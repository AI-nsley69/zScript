const std = @import("std");
const lib = @import("lib.zig");
const cli = @import("cli/root.zig");
const builtin = @import("builtin");

var debug_gpa: std.heap.DebugAllocator(.{}) = .init;

// Function to strip unnecessary overhead when looking at performance of certain parts of the runtime.
fn benchmark() !void {
    _ = try lib.run(std.heap.smp_allocator, @embedFile("./bench.zs"), .{});
}

pub fn main() !void {
    // try benchmark();
    const gpa = std.heap.smp_allocator;
    var root = try cli.build(gpa);
    defer root.deinit();

    try root.execute(.{});

    return;
}

const expect = std.testing.expect;
<<<<<<< HEAD

// Import the tests from test-file
test {
    _ = @import("test.zig");
=======
test "Addition" {
    var alloc = std.heap.GeneralPurposeAllocator(.{}){};
    const gpa = alloc.allocator();
    defer {
        const deinit_status = gpa.deinit();
        //fail test; can't try in defer as defer is executed after we return
        if (deinit_status == .leak) expect(false) catch @panic("TEST FAIL");
    }

    const src = "1 + 1 + 1;";
    const res = try lib.run(gpa, src, .{});
    try expect(res != null);
    try expect(res.?.int == 3);
}

test "Arithmetic" {
    var alloc = std.heap.GeneralPurposeAllocator(.{}){};
    const gpa = alloc.allocator();
    defer {
        const deinit_status = gpa.deinit();
        //fail test; can't try in defer as defer is executed after we return
        if (deinit_status == .leak) expect(false) catch @panic("TEST FAIL");
    }
    const src = "1 * 2 - 4 / 2 + 1;";
    const res = try lib.run(gpa, src, .{});
    try expect(res != null);
    try expect(res.?.int == 1);
}

test "Float" {
    var alloc = std.heap.GeneralPurposeAllocator(.{}){};
    const gpa = alloc.allocator();
    defer {
        const deinit_status = gpa.deinit();
        //fail test; can't try in defer as defer is executed after we return
        if (deinit_status == .leak) expect(false) catch @panic("TEST FAIL");
    }
    const src = "1.5 + 1.5;";
    const res = try lib.run(gpa, src, .{});
    try expect(res != null);
    try expect(res.?.float == 3.0);
>>>>>>> 501bd47d
}<|MERGE_RESOLUTION|>--- conflicted
+++ resolved
@@ -21,53 +21,7 @@
     return;
 }
 
-const expect = std.testing.expect;
-<<<<<<< HEAD
-
 // Import the tests from test-file
 test {
     _ = @import("test.zig");
-=======
-test "Addition" {
-    var alloc = std.heap.GeneralPurposeAllocator(.{}){};
-    const gpa = alloc.allocator();
-    defer {
-        const deinit_status = gpa.deinit();
-        //fail test; can't try in defer as defer is executed after we return
-        if (deinit_status == .leak) expect(false) catch @panic("TEST FAIL");
-    }
-
-    const src = "1 + 1 + 1;";
-    const res = try lib.run(gpa, src, .{});
-    try expect(res != null);
-    try expect(res.?.int == 3);
-}
-
-test "Arithmetic" {
-    var alloc = std.heap.GeneralPurposeAllocator(.{}){};
-    const gpa = alloc.allocator();
-    defer {
-        const deinit_status = gpa.deinit();
-        //fail test; can't try in defer as defer is executed after we return
-        if (deinit_status == .leak) expect(false) catch @panic("TEST FAIL");
-    }
-    const src = "1 * 2 - 4 / 2 + 1;";
-    const res = try lib.run(gpa, src, .{});
-    try expect(res != null);
-    try expect(res.?.int == 1);
-}
-
-test "Float" {
-    var alloc = std.heap.GeneralPurposeAllocator(.{}){};
-    const gpa = alloc.allocator();
-    defer {
-        const deinit_status = gpa.deinit();
-        //fail test; can't try in defer as defer is executed after we return
-        if (deinit_status == .leak) expect(false) catch @panic("TEST FAIL");
-    }
-    const src = "1.5 + 1.5;";
-    const res = try lib.run(gpa, src, .{});
-    try expect(res != null);
-    try expect(res.?.float == 3.0);
->>>>>>> 501bd47d
 }